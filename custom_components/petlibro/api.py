"Standalone PETLIBRO API"
## API Info
# https://api.us.petlibro.com/device/device/list
# https://api.us.petlibro.com/device/device/baseInfo
# https://api.us.petlibro.com/device/device/realInfo
# https://api.us.petlibro.com/device/setting/getAttributeSetting
# https://api.us.petlibro.com/device/data/grainStatus

from logging import getLogger
from hashlib import md5
from urllib.parse import urljoin
from typing import Any, Dict, List, TypeAlias
from datetime import datetime, timedelta
from homeassistant.helpers.update_coordinator import DataUpdateCoordinator
from homeassistant.exceptions import ConfigEntryAuthFailed
from .exceptions import PetLibroAPIError, PetLibroInvalidAuth
from aiohttp import ClientSession, ClientError

import aiohttp
import uuid  # To generate unique request IDs

async def make_api_call(session, url, data):
    async with session.post(url, json=data) as response:
        return await response.json()

JSON: TypeAlias = dict[str, "JSON"] | list["JSON"] | str | int | float | bool | None
_LOGGER = getLogger(__name__)

class PetLibroSession:
    """PetLibro AIOHTTP session"""
    
    def __init__(self, base_url: str, websession: ClientSession, email: str, password: str, region: str, token: str | None = None):
        self.base_url = base_url
        self.websession = websession
        self.token = token
        self.email = email
        self.password = password
        self.region = region
        self.headers = {
            "source": "ANDROID",
            "language": "EN",
            "timezone": "America/Chicago",
            "version": "1.3.45",
        }

    async def post(self, path: str, **kwargs: Any) -> JSON:
        """POST method for PetLibro API."""
        return await self.request("POST", path, **kwargs)

    async def post_serial(self, path: str, serial: str, **kwargs: Any) -> JSON:
        """POST request with device serial in the payload."""
        json_data = kwargs.get("json", {})
        json_data["id"] = serial  # Add serial as 'id'
        json_data["deviceSn"] = serial  # Add serial as 'deviceSn'
        kwargs["json"] = json_data
        return await self.request("POST", path, **kwargs)

    async def request(self, method: str, url: str, **kwargs: Any) -> JSON:
        """Make a request."""
        joined_url = urljoin(self.base_url, url)
        _LOGGER.debug(f"Making {method} request to {joined_url}")

        if "headers" not in kwargs:
            kwargs["headers"] = {}

        # Add default headers
        headers = self.headers.copy()
        headers.update(kwargs["headers"].copy())
        kwargs["headers"] = headers

        # Set Content-Type to JSON explicitly
        kwargs["headers"]["Content-Type"] = "application/json"

        if self.token is not None:
            kwargs["headers"]["token"] = self.token
            _LOGGER.debug(f"Using token: {self.token}")
        else:
            _LOGGER.warning("No token available for request. Attempting to log in...")

        # Send the request
        async with self.websession.request(method, joined_url, **kwargs) as resp:
            _LOGGER.debug(f"Received response status: {resp.status}")
            try:
                data = await resp.json()
            except Exception as e:
                raise PetLibroAPIError(f"Error parsing response JSON: {e}")

            _LOGGER.debug(f"Response data: {data}")

            if resp.status != 200:
                raise PetLibroAPIError(f"Request failed with status: {resp.status}")

            if data.get("code") == 1009:  # NOT_YET_LOGIN error code
                _LOGGER.warning(f"NOT_YET_LOGIN error occurred for {joined_url}. Trying re-login.")
                # Trigger a re-login and get the new token
                new_token = await self.re_login()
                kwargs["headers"]["token"] = new_token
                _LOGGER.debug(f"Retrying request with new token: {new_token}")

                # Retry the request with the new token
                async with self.websession.request(method, joined_url, **kwargs) as retry_resp:
                    retry_data = await retry_resp.json()
                    _LOGGER.debug(f"Retry response: {retry_data}")
                    return retry_data.get("data")

            if data.get("code") != 0:
                raise PetLibroAPIError(f"Code: {data.get('code')}, Message: {data.get('msg')}")

            return data.get("data")

    async def re_login(self) -> str:
        """Re-login to get a new token when the old one expires."""
        try:
            _LOGGER.debug(f"Attempting re-login with email: {self.email} and region: {self.region}")

            async with self.websession.post(
                urljoin(self.base_url, "/member/auth/login"),
                json={
                    "appId": PetLibroAPI.APPID,
                    "appSn": PetLibroAPI.APPSN,
                    "country": self.region,
                    "email": self.email,
                    "password": PetLibroAPI.hash_password(self.password),
                    "phoneBrand": "",
                    "phoneSystemVersion": "",
                    "timezone": self.headers["timezone"],
                    "thirdId": None,
                    "type": None
                },
                headers=self.headers
            ) as response:
                _LOGGER.debug(f"Re-login response status: {response.status}")

                if response.status != 200:
                    raise PetLibroAPIError(f"Failed to login, status: {response.status}")

                response_data = await response.json()
                _LOGGER.debug(f"Re-login response data: {response_data}")

                if not isinstance(response_data, dict) or "token" not in response_data.get("data", {}):
                    raise PetLibroAPIError("Token not found during login.")

                # Get the new token from response data
                new_token = response_data["data"]["token"]
                self.token = new_token  # Update the session token

                # Save the new token in the config entry
                if hasattr(self, 'api') and self.api.hass and self.api.config_entry:
                    _LOGGER.debug(f"Saving new token to config entry: {self.token}")
                    self.api.hass.config_entries.async_update_entry(
                        self.api.config_entry,
                        data={**self.api.config_entry.data, "token": self.token}
                    )

                return new_token

        except aiohttp.ClientError as e:
            _LOGGER.error(f"Re-login failed due to a client error: {e}")
            raise PetLibroAPIError(f"Client error during re-login: {e}")

        except Exception as e:
            _LOGGER.error(f"Re-login attempt failed due to an unexpected error: {e}")
            raise PetLibroAPIError(f"Unexpected error during re-login: {e}")

class PetLibroAPI:
    """PetLibro API class"""

    APPID = 1
    APPSN = "c35772530d1041699c87fe62348507a8"
    API_URLS = {
        "US": "https://api.us.petlibro.com"
    }

    def __init__(self, session: ClientSession, time_zone: str, region: str, email: str, password: str, token: str | None = None, config_entry=None, hass=None):
        """Initialize."""
        self.session = PetLibroSession(self.API_URLS[region], session, email, password, region, token)
        self.region = region
        self.time_zone = time_zone
        self.email = email  # Store email for login/re-login
        self.password = password  # Store password for login/re-login
        self.token = token
        self.config_entry = config_entry
        self.hass = hass

        # Inject the API reference into the session for token saving
        self.session.api = self

        # Load the saved token if available
        if config_entry and "token" in config_entry.data:
            self.token = config_entry.data["token"]
            _LOGGER.debug(f"Loaded saved token: {self.token}")

        self._last_api_call_times = {}  # To store last call time per device
        self._cached_responses = {}  # To store cached responses for short periods

    @staticmethod
    def hash_password(password: str) -> str:
        """Generate the password hash for the API"""
        return md5(password.encode("UTF-8")).hexdigest()

    async def login(self, email: str, password: str) -> str:
        """Login to the API and retrieve the token"""
        _LOGGER.debug("Attempting to log in with email: %s", email)
        
        try:
            # Use the request method with "POST" instead of post()
            data = await self.session.request("POST", "/member/auth/login", json={
                "appId": self.APPID,
                "appSn": self.APPSN,
                "country": self.region,
                "email": email,
                "password": self.hash_password(password),
                "phoneBrand": "",
                "phoneSystemVersion": "",
                "timezone": self.time_zone,
                "thirdId": None,
                "type": None
            })

            if not isinstance(data, dict) or "token" not in data or not isinstance(data["token"], str):
                _LOGGER.error("No token found during login. Response data: %s", data)
                raise PetLibroAPIError("No token found during login.")

            self.session.token = data["token"]
            _LOGGER.debug(f"Login successful, token: {self.session.token}")
            return self.session.token

        except Exception as e:
            _LOGGER.error(f"Login failed: {e}")
            raise PetLibroAPIError(f"Login attempt failed: {e}")

    async def get_device_real_info(self, device_id: str) -> dict:
        """Fetch real-time information for a device, with caching to prevent frequent requests."""
        now = datetime.utcnow()
        last_call_time = self._last_api_call_times.get(f"{device_id}_realInfo")

        # If we made the request within the last 10 seconds, return cached response
        if last_call_time and (now - last_call_time) < timedelta(seconds=10):
            _LOGGER.debug(f"Skipping realInfo request for {device_id}, using cached response.")
            return self._cached_responses.get(f"{device_id}_realInfo", {})

        # Otherwise, make the API call and update cache
        try:
            response = await self.session.request("POST", "/device/device/realInfo", json={
                "id": device_id,
                "deviceSn": device_id
            })

            # Store the time of the API call and the cached response
            self._last_api_call_times[f"{device_id}_realInfo"] = now
            self._cached_responses[f"{device_id}_realInfo"] = response

            return response
        except Exception as e:
            _LOGGER.error(f"Error fetching realInfo for device {device_id}: {e}")
            raise PetLibroAPIError(f"Error fetching getAttributeSetting for device {device_id}: {e}")

    async def get_device_attribute_settings(self, device_id: str) -> dict:
        """Fetch real-time information for a device, with caching to prevent frequent requests."""
        now = datetime.utcnow()
        last_call_time = self._last_api_call_times.get(f"{device_id}_getAttributeSetting")

        # If we made the request within the last 10 seconds, return cached response
        if last_call_time and (now - last_call_time) < timedelta(seconds=10):
            _LOGGER.debug(f"Skipping getAttributeSetting request for {device_id}, using cached response.")
            return self._cached_responses.get(f"{device_id}_getAttributeSetting", {})

        # Otherwise, make the API call and update cache
        try:
            response = await self.session.request("POST", "/device/setting/getAttributeSetting", json={
                "id": device_id,
            })

            # Store the time of the API call and the cached response
            self._last_api_call_times[f"{device_id}_getAttributeSetting"] = now
            self._cached_responses[f"{device_id}_getAttributeSetting"] = response

            return response
        except Exception as e:
            _LOGGER.error(f"Error fetching getAttributeSetting for device {device_id}: {e}")
            raise PetLibroAPIError(f"Error fetching getAttributeSetting for device {device_id}: {e}")

    async def get_device_base_info(self, device_id: str) -> dict:
        """Fetch real-time information for a device, with caching to prevent frequent requests."""
        now = datetime.utcnow()
        last_call_time = self._last_api_call_times.get(f"{device_id}_baseInfo")

        # If we made the request within the last 10 seconds, return cached response
        if last_call_time and (now - last_call_time) < timedelta(seconds=10):
            _LOGGER.debug(f"Skipping baseInfo request for {device_id}, using cached response.")
            return self._cached_responses.get(f"{device_id}_baseInfo", {})

        # Otherwise, make the API call and update cache
        try:
            response = await self.session.request("POST", "/device/setting/baseInfo", json={
                "id": device_id,
            })

            # Store the time of the API call and the cached response
            self._last_api_call_times[f"{device_id}_baseInfo"] = now
            self._cached_responses[f"{device_id}_baseInfo"] = response

            return response
        except Exception as e:
            _LOGGER.error(f"Error fetching baseInfo for device {device_id}: {e}")
            raise PetLibroAPIError(f"Error fetching baseInfo for device {device_id}: {e}")

    async def logout(self):
        """Logout of the API and reset the token"""
        await self.session.post("/member/auth/logout")
        self.session.token = None
        _LOGGER.debug("Logout successful, token cleared.")

    async def list_devices(self) -> List[dict]:
        """
        List all account devices.

        :raises PetLibroAPIError: In case of API error
        :return: List of devices
        """
        _LOGGER.debug("Requesting list of devices")
        return await self.session.post("/device/device/list", json={})  # Ensure JSON is passed here

    async def device_base_info(self, serial: str) -> Dict[str, Any]:
        return await self.session.post_serial("/device/device/baseInfo", serial)

    async def device_real_info(self, serial: str) -> Dict[str, Any]:
        return await self.session.post_serial("/device/device/realInfo", serial)

    async def device_attribute_settings(self, serial: str) -> Dict[str, Any]:
        return await self.session.post_serial("/device/setting/getAttributeSetting", serial)

    async def device_grain_status(self, serial: str) -> Dict[str, Any]:
        return await self.session.post_serial("/device/data/grainStatus", serial)

    async def device_feeding_plan_today_new(self, serial: str) -> Dict[str, Any]:
        return await self.session.post_serial("/device/feedingPlan/todayNew", serial)
    
    async def device_wet_feeding_plan(self, serial: str) -> Dict[str, Any]:
        return await self.session.post_serial("/device/wetFeedingPlan/wetListV3", serial)

    # Support for new switch functions
    async def set_feeding_plan(self, serial: str, enable: bool):
        """Set the feeding plan on/off."""
        await self.session.post("/device/setting/updateFeedingPlanSwitch", json={
            "deviceSn": serial,
            "enable": enable
        })

    async def set_child_lock(self, serial: str, enable: bool):
        """Enable or disable the child lock functionality."""
        try:
            response = await self.session.post(
                "/device/setting/updateChildLockSwitch", 
                json={"deviceSn": serial, "enable": enable}
            )

            _LOGGER.debug(f"Child lock response status: {response.status}")
            _LOGGER.debug(f"Child lock response data: {await response.text()}")

            response.raise_for_status()
        except aiohttp.ClientError as err:
            _LOGGER.error(f"Failed to set child lock for device {serial}: {err}")
            raise PetLibroAPIError(f"Error setting child lock: {err}")

    async def set_light_enable(self, serial: str, enable: bool):
        """Enable or disable the light functionality with error handling."""
        try:
            response = await self.session.post(
                "/device/setting/updateLightEnableSwitch",
                json={"deviceSn": serial, "enable": enable}
            )
            response.raise_for_status()
        except aiohttp.ClientError as err:
            _LOGGER.error(f"Failed to set light enable for device {serial}: {err}")
            raise PetLibroAPIError(f"Error setting light enable: {err}")

    async def set_light_switch(self, serial: str, enable: bool):
        """Turn the light on or off."""
        await self.session.post("/device/setting/updateLightSwitch", json={
            "deviceSn": serial,
            "enable": enable
        })

    async def set_sound_enable(self, serial: str, enable: bool):
        """Enable or disable the sound functionality."""
        try:
            response = await self.session.post("/device/setting/updateSoundEnableSwitch", json={"deviceSn": serial, "enable": enable}
            )
            response.raise_for_status()
        except aiohttp.ClientError as err:
            _LOGGER.error(f"Failed to set sound enable for device {serial}: {err}")
            raise PetLibroAPIError(f"Error setting sound enable: {err}")

    async def set_desiccant_frequency(self, serial: str, value: float) -> JSON:
        """Set the desiccant frequency."""
        _LOGGER.debug(f"Setting desiccant frequency: serial={serial}, value={value}")
        try:
            # Generate a dynamic request ID for the manual feeding
            request_id = str(uuid.uuid4()).replace("-", "")

            response = await self.session.post("/device/device/maintenanceFrequencySetting", json={
                    "deviceSn": serial,
                    "key": "DESICCANT",  # Try and find a way to make this dynamic as different devices may have a different key. if too difficult we could just duplicate this block for each key type.
                    "frequency": value,
                    "requestId": request_id,
                    "timeout": 5000
                },
            )
            _LOGGER.debug(f"Desiccant frequency set successfully: {response}")
            return response
        except Exception as e:
            _LOGGER.error(f"Failed to set desiccant frequency for device {serial}: {e}")
            raise

    async def set_sound_switch(self, serial: str, enable: bool):
        """Turn the sound on or off."""
        await self.session.post("/device/setting/updateSoundSwitch", json={
            "deviceSn": serial,
            "enable": enable
        })

    async def set_sound_level(self, serial: str, value: float):
        """Set the sound level."""
        _LOGGER.debug(f"Setting sound level: serial={serial}, value={value}")
        try:
            response = await self.session.post("/device/setting/updateVolumeSetting", json={
                "deviceSn": serial,
                "volume": value
            })
            _LOGGER.debug(f"Sound level set successfully: {response}")
            return response
        except Exception as e:
            _LOGGER.error(f"Failed to set sound level for device {serial}: {e}")
            raise

<<<<<<< HEAD
    async def set_manual_feed(self, serial: str, feed_value: int) -> JSON:
=======
    async def set_lid_close_time(self, serial: str, value: float):
        """Set the lid close time."""
        _LOGGER.debug(f"Setting sound level: serial={serial}, value={value}")
        try:
            response = await self.session.post("/device/setting/updateCoverSetting", json={
                "deviceSn": serial,
                "coverOpenMode": None,
                "coverCloseSpeed": None,
                "closeDoorTimeSec": value
            })
            _LOGGER.debug(f"Lid close time set successfully: {response}")
            return response
        except Exception as e:
            _LOGGER.error(f"Failed to set lid close time for device {serial}: {e}")
            raise


    async def set_lid_speed(self, serial: str, value: str):
        """Set the lid speed."""
        _LOGGER.debug(f"Setting lid speed: serial={serial}, value={value}")
        try:
            response = await self.session.post("/device/setting/updateCoverSetting", json={
                "deviceSn": serial,
                "coverOpenMode": None,
                "coverCloseSpeed": value,
                "closeDoorTimeSec": None
            })
            _LOGGER.debug(f"Lid speed set successfully: {response}")
            return response
        except Exception as e:
            _LOGGER.error(f"Failed to set lid speed for device {serial}: {e}")
            raise

    async def set_lid_mode(self, serial: str, value: str):
        """Set the lid mode."""
        _LOGGER.debug(f"Setting lid mode: serial={serial}, value={value}")
        try:
            response = await self.session.post("/device/setting/updateCoverSetting", json={
                "deviceSn": serial,
                "coverOpenMode": value,
                "coverCloseSpeed": None,
                "closeDoorTimeSec": None
            })
            _LOGGER.debug(f"Lid mode set successfully: {response}")
            return response
        except Exception as e:
            _LOGGER.error(f"Failed to set lid mode for device {serial}: {e}")
            raise

    async def set_manual_feed(self, serial: str) -> JSON:
>>>>>>> c60be862
        """Trigger manual feeding for a specific device."""
        _LOGGER.debug(f"Triggering manual feeding for device with serial: {serial}")

        try:
            # Generate a dynamic request ID for the manual feeding
            request_id = str(uuid.uuid4()).replace("-", "")

            # Send the POST request to trigger manual feeding
            response = await self.session.post("/device/device/manualFeeding", json={
                "deviceSn": serial,
                "grainNum": feed_value,  # Number of grains dispensed
                "requestId": request_id  # Use dynamic request ID
            })

            # Check if response is already parsed (since response is an integer here)
            if isinstance(response, int):
                _LOGGER.debug(f"Manual feeding successful, returned code: {response}")
                return response
            
            # If response is a dictionary (JSON), handle it
            response_data = await response.json()
            _LOGGER.debug(f"Manual feeding response data: {response_data}")
            
            # Check if the response indicates success
            if response.status != 200 or response_data.get("code") != 0:
                raise PetLibroAPIError(f"Failed to trigger manual feeding: {response_data.get('msg')}")

            return response_data

        except aiohttp.ClientError as err:
            _LOGGER.error(f"Failed to trigger manual feeding for device {serial}: {err}")
            raise PetLibroAPIError(f"Error triggering manual feeding: {err}")

    async def set_manual_feed_now(self, serial: str):
        """Trigger manual feed now for a specific device. This opens the food bowl door."""
        _LOGGER.debug(f"Triggering manual feed now for device with serial: {serial}")
        
        try:
            # Send the POST request to trigger manual feeding
            await self.session.post("/device/wetFeedingPlan/manualFeedNow", json={
                "deviceSn": serial,
                # The plate ID doesn't matter here - the device will always feed from the current bowl regardless of what the plate ID is.
                # The app also always uses 1 for the plate ID.
                "plate": 1 
            })

        except aiohttp.ClientError as err:
            _LOGGER.error(f"Failed to trigger manual feed now for device {serial}: {err}")
            raise PetLibroAPIError(f"Error triggering manual feed now: {err}")
        
    async def set_stop_feed_now(self, serial: str, manual_feed_id: int):
        """Trigger stop feed now for a specific device. This closes the food bowl door."""
        _LOGGER.debug(f"Triggering stop feed now for device with serial: {serial}")
        
        try:
            # Send the POST request to trigger stop feeding
            await self.session.post("/device/wetFeedingPlan/stopFeedNow", json={
                "deviceSn": serial,
                "feedId": manual_feed_id
            })

        except aiohttp.ClientError as err:
            _LOGGER.error(f"Failed to trigger stop feed now for device {serial}: {err}")
            raise PetLibroAPIError(f"Error triggering stop feed now: {err}")
        
    async def set_rotate_food_bowl(self, serial: str) -> int:
        """Trigger rotate food bowl for a specific device. This rotates the bowls counter-clockwise by one bowl."""
        _LOGGER.debug(f"Triggering rotate food bowl for device with serial: {serial}")
        
        try:
            # Send the POST request to trigger plate position change
            response = await self.session.post("/device/wetFeedingPlan/platePositionChange", json={
                "deviceSn": serial,
                # The plate ID doesn't matter here - the device will always rotate one bowl counter-clockwise regardless of what the plate ID is.
                "plate": 1
            })

            _LOGGER.debug(f"Rotate food bowl successful, new plate position: {response}")
            return response

        except aiohttp.ClientError as err:
            _LOGGER.error(f"Failed to trigger rotate food bowl for device {serial}: {err}")
            raise PetLibroAPIError(f"Error triggering rotate food bowl: {err}")
        
    async def set_feed_audio(self, serial: str):
        """Trigger feed audio for a specific device."""
        _LOGGER.debug(f"Triggering feed audio for device with serial: {serial}")
        
        try:
            # Send the POST request to trigger feed audio
            await self.session.post("/device/wetFeedingPlan/feedAudio", json={
                "deviceSn": serial
            })

        except aiohttp.ClientError as err:
            _LOGGER.error(f"Failed to trigger feed audio for device {serial}: {err}")
            raise PetLibroAPIError(f"Error triggering feed audio: {err}")

    async def set_desiccant_reset(self, serial: str) -> JSON:
        """Trigger desiccant reset for a specific device."""
        _LOGGER.debug(f"Triggering desiccant reset for device with serial: {serial}")
        
        try:
            # Generate a dynamic request ID for the manual feeding
            request_id = str(uuid.uuid4()).replace("-", "")

            # Send the POST request to trigger manual feeding
            response = await self.session.post("/device/device/desiccantReset", json={
                "deviceSn": serial,
                "requestId": request_id,  # Use dynamic request ID
                "timeout": 5000
            })

            # Check if response is already parsed (since response is an integer here)
            if isinstance(response, int):
                _LOGGER.debug(f"Desiccant reset set successfully, returned code: {response}")
                return response
            
            # If response is a dictionary (JSON), handle it
            response_data = await response.json()
            _LOGGER.debug(f"Desiccant reset response data: {response_data}")
            
            # Check if the response indicates success
            if response.status != 200 or response_data.get("code") != 0:
                raise PetLibroAPIError(f"Failed to trigger desiccant reset: {response_data.get('msg')}")

            return response_data

        except aiohttp.ClientError as err:
            _LOGGER.error(f"Failed to trigger desiccant reset for device {serial}: {err}")
            raise PetLibroAPIError(f"Error triggering desiccant reset: {err}")

    async def set_manual_lid_open(self, serial: str):
        """Trigger manual lid opening for a specific device."""
        await self.session.post("/device/device/doorStateChange", json={
            "deviceSn": serial,
            "barnDoorState": True,
            "timeout": 8000
        })
    
    async def set_display_on(self, serial: str):
        """Trigger turn display on"""
        await self.session.post("/device/setting/updateDisplayMatrixSetting", json={
            "deviceSn": serial,
            "screenDisplayAgingType": 1,
            "screenDisplayStartTime": None,
            "screenDisplayEndTime": None,
            "screenDisplaySwitch": True
        })
    
    async def set_display_off(self, serial: str):
        """Trigger turn display off"""
        await self.session.post("/device/setting/updateDisplayMatrixSetting", json={
            "deviceSn": serial,
            "screenDisplayAgingType": 1,
            "screenDisplayStartTime": None,
            "screenDisplayEndTime": None,
            "screenDisplaySwitch": False
        })

    async def set_sound_on(self, serial: str):
        """Trigger turn sound on"""
        await self.session.post("/device/setting/updateSoundSetting", json={
            "deviceSn": serial,
            "soundSwitch": True,
            "soundAgingType": 1,
            "soundStartTime": None,
            "soundEndTime": None
        })
    
    async def set_sound_off(self, serial: str):
        """Trigger turn sound off"""
        await self.session.post("/device/setting/updateSoundSetting", json={
            "deviceSn": serial,
            "soundSwitch": False,
            "soundAgingType": 1,
            "soundStartTime": None,
            "soundEndTime": None
        })

## Added this to fix dupe logs
class PetLibroDataCoordinator(DataUpdateCoordinator):
    def __init__(self, hass, api):
        self.api = api
        super().__init__(hass, _LOGGER, name="PetLibroData", update_interval=timedelta(minutes=1))

    async def _async_update_data(self):
        # Fetch data from the API once per update cycle
        return await self.api.fetch_device_data()        <|MERGE_RESOLUTION|>--- conflicted
+++ resolved
@@ -434,9 +434,6 @@
             _LOGGER.error(f"Failed to set sound level for device {serial}: {e}")
             raise
 
-<<<<<<< HEAD
-    async def set_manual_feed(self, serial: str, feed_value: int) -> JSON:
-=======
     async def set_lid_close_time(self, serial: str, value: float):
         """Set the lid close time."""
         _LOGGER.debug(f"Setting sound level: serial={serial}, value={value}")
@@ -487,7 +484,7 @@
             raise
 
     async def set_manual_feed(self, serial: str) -> JSON:
->>>>>>> c60be862
+    async def set_manual_feed(self, serial: str, feed_value: int) -> JSON:
         """Trigger manual feeding for a specific device."""
         _LOGGER.debug(f"Triggering manual feeding for device with serial: {serial}")
 
