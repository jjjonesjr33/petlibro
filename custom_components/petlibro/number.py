--- conflicted
+++ resolved
@@ -82,7 +82,6 @@
     Feeder: [
     ],
     AirSmartFeeder: [
-<<<<<<< HEAD
         PetLibroNumberEntityDescription[AirSmartFeeder](
             key ="manual_feed_quantity",
             translation_key ="manual_feed_quantity",
@@ -94,12 +93,10 @@
             method = lambda device, value: device.set_manual_feed_quantity(value),
             name = "Manual Feed Quantity"
         ),
-=======
     ],
     GranarySmartFeeder: [
     ],
     GranarySmartCameraFeeder: [
->>>>>>> c60be862
     ],
     OneRFIDSmartFeeder: [
         PetLibroNumberEntityDescription[OneRFIDSmartFeeder](
